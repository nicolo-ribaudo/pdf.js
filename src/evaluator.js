/* -*- Mode: Java; tab-width: 2; indent-tabs-mode: nil; c-basic-offset: 2 -*- */
/* vim: set shiftwidth=2 tabstop=2 autoindent cindent expandtab: */

'use strict';

var PartialEvaluator = (function PartialEvaluatorClosure() {
  function PartialEvaluator(xref, handler, uniquePrefix) {
    this.state = new EvalState();
    this.stateStack = [];

    this.xref = xref;
    this.handler = handler;
    this.uniquePrefix = uniquePrefix;
    this.objIdCounter = 0;
  }

  var OP_MAP = {
    // Graphics state
    w: 'setLineWidth',
    J: 'setLineCap',
    j: 'setLineJoin',
    M: 'setMiterLimit',
    d: 'setDash',
    ri: 'setRenderingIntent',
    i: 'setFlatness',
    gs: 'setGState',
    q: 'save',
    Q: 'restore',
    cm: 'transform',

    // Path
    m: 'moveTo',
    l: 'lineTo',
    c: 'curveTo',
    v: 'curveTo2',
    y: 'curveTo3',
    h: 'closePath',
    re: 'rectangle',
    S: 'stroke',
    s: 'closeStroke',
    f: 'fill',
    F: 'fill',
    'f*': 'eoFill',
    B: 'fillStroke',
    'B*': 'eoFillStroke',
    b: 'closeFillStroke',
    'b*': 'closeEOFillStroke',
    n: 'endPath',

    // Clipping
    W: 'clip',
    'W*': 'eoClip',

    // Text
    BT: 'beginText',
    ET: 'endText',
    Tc: 'setCharSpacing',
    Tw: 'setWordSpacing',
    Tz: 'setHScale',
    TL: 'setLeading',
    Tf: 'setFont',
    Tr: 'setTextRenderingMode',
    Ts: 'setTextRise',
    Td: 'moveText',
    TD: 'setLeadingMoveText',
    Tm: 'setTextMatrix',
    'T*': 'nextLine',
    Tj: 'showText',
    TJ: 'showSpacedText',
    "'": 'nextLineShowText',
    '"': 'nextLineSetSpacingShowText',

    // Type3 fonts
    d0: 'setCharWidth',
    d1: 'setCharWidthAndBounds',

    // Color
    CS: 'setStrokeColorSpace',
    cs: 'setFillColorSpace',
    SC: 'setStrokeColor',
    SCN: 'setStrokeColorN',
    sc: 'setFillColor',
    scn: 'setFillColorN',
    G: 'setStrokeGray',
    g: 'setFillGray',
    RG: 'setStrokeRGBColor',
    rg: 'setFillRGBColor',
    K: 'setStrokeCMYKColor',
    k: 'setFillCMYKColor',

    // Shading
    sh: 'shadingFill',

    // Images
    BI: 'beginInlineImage',
    ID: 'beginImageData',
    EI: 'endInlineImage',

    // XObjects
    Do: 'paintXObject',

    // Marked content
    MP: 'markPoint',
    DP: 'markPointProps',
    BMC: 'beginMarkedContent',
    BDC: 'beginMarkedContentProps',
    EMC: 'endMarkedContent',

    // Compatibility
    BX: 'beginCompat',
    EX: 'endCompat'
  };

  function splitCombinedOperations(operations) {
    // Two operations can be combined together, trying to find which two
    // operations were concatenated.
    for (var i = operations.length - 1; i > 0; i--) {
      var op1 = operations.substring(0, i), op2 = operations.substring(i);
      if (op1 in OP_MAP && op2 in OP_MAP)
        return [op1, op2]; // operations found
    }
    return null;
  }

  PartialEvaluator.prototype = {
    getOperatorList: function PartialEvaluator_getOperatorList(stream,
                                                               resources,
                                                               dependency,
                                                               queue) {

      var self = this;
      var xref = this.xref;
      var handler = this.handler;
      var uniquePrefix = this.uniquePrefix || '';

      function insertDependency(depList) {
        fnArray.push('dependency');
        argsArray.push(depList);
        for (var i = 0, ii = depList.length; i < ii; i++) {
          var dep = depList[i];
          if (dependency.indexOf(dep) == -1) {
            dependency.push(depList[i]);
          }
        }
      }

      function handleSetFont(fontName, font) {
        var loadedName = null;

        var fontRes = resources.get('Font');

        assert(fontRes, 'fontRes not available');

        font = xref.fetchIfRef(font) || fontRes.get(fontName);
        assertWellFormed(isDict(font));
        if (!font.loadedName) {
          font.translated = self.translateFont(font, xref, resources,
                                               dependency);
          if (font.translated) {
            // keep track of each font we translated so the caller can
            // load them asynchronously before calling display on a page
            loadedName = 'font_' + uniquePrefix + (++self.objIdCounter);
            font.translated.properties.loadedName = loadedName;
            font.loadedName = loadedName;

            var translated = font.translated;
            // Convert the file to an ArrayBuffer which will be turned back into
            // a Stream in the main thread.
            if (translated.file)
              translated.file = translated.file.getBytes();
            if (translated.properties.file) {
              translated.properties.file =
                  translated.properties.file.getBytes();
            }

            handler.send('obj', [
                loadedName,
                'Font',
                translated.name,
                translated.file,
                translated.properties
            ]);
          }
        }
        loadedName = loadedName || font.loadedName;

        // Ensure the font is ready before the font is set
        // and later on used for drawing.
        // OPTIMIZE: This should get insert to the operatorList only once per
        // page.
        insertDependency([loadedName]);
        return loadedName;
      }

      function buildPaintImageXObject(image, inline) {
        var dict = image.dict;
        var w = dict.get('Width', 'W');
        var h = dict.get('Height', 'H');

        var imageMask = dict.get('ImageMask', 'IM') || false;
        if (imageMask) {
          // This depends on a tmpCanvas beeing filled with the
          // current fillStyle, such that processing the pixel
          // data can't be done here. Instead of creating a
          // complete PDFImage, only read the information needed
          // for later.

          var width = dict.get('Width', 'W');
          var height = dict.get('Height', 'H');
          var bitStrideLength = (width + 7) >> 3;
          var imgArray = image.getBytes(bitStrideLength * height);
          var decode = dict.get('Decode', 'D');
          var inverseDecode = !!decode && decode[0] > 0;

          fn = 'paintImageMaskXObject';
          args = [imgArray, inverseDecode, width, height];
          return;
        }

        // If there is no imageMask, create the PDFImage and a lot
        // of image processing can be done here.
        var objId = 'img_' + uniquePrefix + (++self.objIdCounter);
        insertDependency([objId]);
        args = [objId, w, h];

        var softMask = dict.get('SMask', 'IM') || false;
        if (!softMask && image instanceof JpegStream &&
            image.isNativelySupported(xref, resources)) {
          // These JPEGs don't need any more processing so we can just send it.
          fn = 'paintJpegXObject';
          handler.send('obj', [objId, 'JpegStream', image.getIR()]);
          return;
        }

        fn = 'paintImageXObject';

        PDFImage.buildImage(function(imageObj) {
            var drawWidth = imageObj.drawWidth;
            var drawHeight = imageObj.drawHeight;
            var imgData = {
              width: drawWidth,
              height: drawHeight,
              data: new Uint8Array(drawWidth * drawHeight * 4)
            };
            var pixels = imgData.data;
            imageObj.fillRgbaBuffer(pixels, drawWidth, drawHeight);
            handler.send('obj', [objId, 'Image', imgData]);
          }, handler, xref, resources, image, inline);
      }

      if (!queue)
        queue = {};

      if (!queue.argsArray) {
        queue.argsArray = [];
      }
      if (!queue.fnArray) {
        queue.fnArray = [];
      }

      var fnArray = queue.fnArray, argsArray = queue.argsArray;
      var dependencyArray = dependency || [];

      resources = resources || new Dict();
      var xobjs = resources.get('XObject') || new Dict();
      var patterns = resources.get('Pattern') || new Dict();
      var parser = new Parser(new Lexer(stream), false, xref);
      var res = resources;
      var hasNextObj = false, nextObj;
      var args = [], obj;
      var TILING_PATTERN = 1, SHADING_PATTERN = 2;

      while (true) {
        if (hasNextObj) {
          obj = nextObj;
          hasNextObj = false;
        } else {
          obj = parser.getObj();
          if (isEOF(obj))
            break;
        }

        if (isCmd(obj)) {
          var cmd = obj.cmd;
          var fn = OP_MAP[cmd];
          if (!fn) {
            // invalid content command, trying to recover
            var cmds = splitCombinedOperations(cmd);
            if (cmds) {
              cmd = cmds[0];
              fn = OP_MAP[cmd];
              // feeding other command on the next interation
              hasNextObj = true;
              nextObj = Cmd.get(cmds[1]);
            }
          }
          assertWellFormed(fn, 'Unknown command "' + cmd + '"');
          // TODO figure out how to type-check vararg functions

          if ((cmd == 'SCN' || cmd == 'scn') && !args[args.length - 1].code) {
            // compile tiling patterns
            var patternName = args[args.length - 1];
            // SCN/scn applies patterns along with normal colors
            if (isName(patternName)) {
              var pattern = patterns.get(patternName.name);
              if (pattern) {
                var dict = isStream(pattern) ? pattern.dict : pattern;
                var typeNum = dict.get('PatternType');

                if (typeNum == TILING_PATTERN) {
                  // Create an IR of the pattern code.
                  var depIdx = dependencyArray.length;
                  var operatorList = this.getOperatorList(pattern,
                      dict.get('Resources') || resources, dependencyArray);

                  // Add the dependencies that are required to execute the
                  // operatorList.
                  insertDependency(dependencyArray.slice(depIdx));

                  args = TilingPattern.getIR(operatorList, dict, args);
                }
                else if (typeNum == SHADING_PATTERN) {
                  var shading = dict.get('Shading');
                  var matrix = dict.get('Matrix');
                  var pattern = Pattern.parseShading(shading, matrix, xref,
                                                     res);
                  args = pattern.getIR();
                } else {
                  error('Unkown PatternType ' + typeNum);
                }
              }
            }
          } else if (cmd == 'Do' && !args[0].code) {
            // eagerly compile XForm objects
            var name = args[0].name;
            var xobj = xobjs.get(name);
            if (xobj) {
              assertWellFormed(isStream(xobj), 'XObject should be a stream');

              var type = xobj.dict.get('Subtype');
              assertWellFormed(
                isName(type),
                'XObject should have a Name subtype'
              );

              if ('Form' == type.name) {
                var matrix = xobj.dict.get('Matrix');
                var bbox = xobj.dict.get('BBox');

                fnArray.push('paintFormXObjectBegin');
                argsArray.push([matrix, bbox]);

                // This adds the operatorList of the xObj to the current queue.
                var depIdx = dependencyArray.length;

                // Pass in the current `queue` object. That means the `fnArray`
                // and the `argsArray` in this scope is reused and new commands
                // are added to them.
                this.getOperatorList(xobj,
                    xobj.dict.get('Resources') || resources,
                    dependencyArray, queue);

               // Add the dependencies that are required to execute the
               // operatorList.
               insertDependency(dependencyArray.slice(depIdx));

                fn = 'paintFormXObjectEnd';
                args = [];
              } else if ('Image' == type.name) {
                buildPaintImageXObject(xobj, false);
              } else {
                error('Unhandled XObject subtype ' + type.name);
              }
            }
          } else if (cmd == 'Tf') { // eagerly collect all fonts
            args[0] = handleSetFont(args[0].name);
          } else if (cmd == 'EI') {
            buildPaintImageXObject(args[0], true);
          }

          switch (fn) {
            // Parse the ColorSpace data to a raw format.
            case 'setFillColorSpace':
            case 'setStrokeColorSpace':
              args = [ColorSpace.parseToIR(args[0], xref, resources)];
              break;
            case 'shadingFill':
              var shadingRes = res.get('Shading');
              if (!shadingRes)
                error('No shading resource found');

              var shading = shadingRes.get(args[0].name);
              if (!shading)
                error('No shading object found');

              var shadingFill = Pattern.parseShading(shading, null, xref, res);
              var patternIR = shadingFill.getIR();
              args = [patternIR];
              fn = 'shadingFill';
              break;
            case 'setGState':
              var dictName = args[0];
              var extGState = resources.get('ExtGState');

              if (!isDict(extGState) || !extGState.has(dictName.name))
                break;

              var gsState = extGState.get(dictName.name);

              // This array holds the converted/processed state data.
              var gsStateObj = [];

              gsState.forEach(
                function canvasGraphicsSetGStateForEach(key, value) {
                  switch (key) {
                    case 'Type':
                      break;
                    case 'LW':
                    case 'LC':
                    case 'LJ':
                    case 'ML':
                    case 'D':
                    case 'RI':
                    case 'FL':
                    case 'CA':
                    case 'ca':
                      gsStateObj.push([key, value]);
                      break;
                    case 'Font':
                      gsStateObj.push([
                        'Font',
                        handleSetFont(null, value[0]),
                        value[1]
                      ]);
                      break;
                    case 'OP':
                    case 'op':
                    case 'OPM':
                    case 'BG':
                    case 'BG2':
                    case 'UCR':
                    case 'UCR2':
                    case 'TR':
                    case 'TR2':
                    case 'HT':
                    case 'SM':
                    case 'SA':
                    case 'BM':
                    case 'SMask':
                    case 'AIS':
                    case 'TK':
                      TODO('graphic state operator ' + key);
                      break;
                    default:
                      warn('Unknown graphic state operator ' + key);
                      break;
                  }
                }
              );
              args = [gsStateObj];
              break;
          } // switch

          fnArray.push(fn);
          argsArray.push(args);
          args = [];
        } else if (obj != null) {
          assertWellFormed(args.length <= 33, 'Too many arguments');
          args.push(obj);
        }
      }

      return queue;
    },

    getTextContent: function partialEvaluatorGetIRQueue(stream, resources) {

      var self = this;
      var xref = this.xref;

      function handleSetFont(fontName, fontRef) {
        var fontRes = resources.get('Font');

        // TODO: TOASK: Is it possible to get here? If so, what does
        // args[0].name should be like???
        assert(fontRes, 'fontRes not available');

        fontRes = xref.fetchIfRef(fontRes);
        fontRef = fontRef || fontRes.get(fontName);
        var font = xref.fetchIfRef(fontRef), tra;
        assertWellFormed(isDict(font));
        if (!font.translated) {
          font.translated = self.translateFont(font, xref, resources);
        }
        return font;
      }

      resources = xref.fetchIfRef(resources) || new Dict();

      var parser = new Parser(new Lexer(stream), false);
      var res = resources;
      var args = [], obj;

      var text = '';
      var font = null;
      while (!isEOF(obj = parser.getObj())) {
        if (isCmd(obj)) {
          var cmd = obj.cmd;
          switch (cmd) {
            case 'Tf':
              font = handleSetFont(args[0].name);
              break;
            case 'TJ':
              var items = args[0];
              for (var j = 0, jj = items.length; j < jj; j++) {
                if (typeof items[j] === 'string') {
                  text += fontCharsToUnicode(items[j],
                    font.translated.properties);
                } else if (items[j] < 0) {
                  // making all negative offsets a space - better to have
                  // a space in incorrect place than not have them at all
                  text += ' ';
                }
              }
              break;
            case 'Tj':
              text += fontCharsToUnicode(args[0], font.translated.properties);
              break;
          } // switch

          args = [];
        } else if (obj != null) {
          assertWellFormed(args.length <= 33, 'Too many arguments');
          args.push(obj);
        }
      }

      return text;
    },

    extractDataStructures: function
      partialEvaluatorExtractDataStructures(dict, baseDict,
                                            xref, properties) {
      // 9.10.2
      var toUnicode = dict.get('ToUnicode') ||
        baseDict.get('ToUnicode');
      if (toUnicode)
        properties.toUnicode = this.readToUnicode(toUnicode, xref);

      if (properties.composite) {
        // CIDSystemInfo helps to match CID to glyphs
        var cidSystemInfo = dict.get('CIDSystemInfo');
        if (isDict(cidSystemInfo)) {
          properties.cidSystemInfo = {
            registry: cidSystemInfo.get('Registry'),
            ordering: cidSystemInfo.get('Ordering'),
            supplement: cidSystemInfo.get('Supplement')
          };
        }

        var cidToGidMap = dict.get('CIDToGIDMap');
        if (isStream(cidToGidMap))
          properties.cidToGidMap = this.readCidToGidMap(cidToGidMap);
      }

      var flags = properties.flags;
      var differences = [];
      var baseEncoding = !!(flags & FontFlags.Symbolic) ?
                         Encodings.symbolsEncoding : Encodings.StandardEncoding;
      var hasEncoding = dict.has('Encoding');
      if (hasEncoding) {
        var encoding = dict.get('Encoding');
        if (isDict(encoding)) {
          var baseName = encoding.get('BaseEncoding');
          if (baseName)
            baseEncoding = Encodings[baseName.name];
          else
            hasEncoding = false; // base encoding was not provided

          // Load the differences between the base and original
          if (encoding.has('Differences')) {
            var diffEncoding = encoding.get('Differences');
            var index = 0;
            for (var j = 0, jj = diffEncoding.length; j < jj; j++) {
              var data = diffEncoding[j];
              if (isNum(data))
                index = data;
              else
                differences[index++] = data.name;
            }
          }
        } else if (isName(encoding)) {
          baseEncoding = Encodings[encoding.name];
        } else {
          error('Encoding is not a Name nor a Dict');
        }
      }

      properties.differences = differences;
      properties.baseEncoding = baseEncoding;
      properties.hasEncoding = hasEncoding;
    },

    readToUnicode: function PartialEvaluator_readToUnicode(toUnicode, xref) {
      var cmapObj = toUnicode;
      var charToUnicode = [];
      if (isName(cmapObj)) {
        var isIdentityMap = cmapObj.name.substr(0, 9) == 'Identity-';
        if (!isIdentityMap)
          error('ToUnicode file cmap translation not implemented');
      } else if (isStream(cmapObj)) {
        var tokens = [];
        var token = '';
        var beginArrayToken = {};

        var cmap = cmapObj.getBytes(cmapObj.length);
        for (var i = 0, ii = cmap.length; i < ii; i++) {
          var octet = cmap[i];
          if (octet == 0x20 || octet == 0x0D || octet == 0x0A ||
              octet == 0x3C || octet == 0x5B || octet == 0x5D) {
            switch (token) {
              case 'usecmap':
                error('usecmap is not implemented');
                break;

              case 'beginbfchar':
              case 'beginbfrange':
              case 'begincidchar':
              case 'begincidrange':
                token = '';
                tokens = [];
                break;

              case 'endcidrange':
              case 'endbfrange':
                for (var j = 0, jj = tokens.length; j < jj; j += 3) {
                  var startRange = tokens[j];
                  var endRange = tokens[j + 1];
                  var code = tokens[j + 2];
                  if (code == 0xFFFF) {
                    // CMap is broken, assuming code == startRange
                    code = startRange;
                  }
                  if (isArray(code)) {
                    var codeindex = 0;
                    while (startRange <= endRange) {
                      charToUnicode[startRange] = code[codeindex++];
                      ++startRange;
                    }
                  } else {
                    while (startRange <= endRange) {
                      charToUnicode[startRange] = code++;
                      ++startRange;
                    }
                  }
                }
                break;

              case 'endcidchar':
              case 'endbfchar':
                for (var j = 0, jj = tokens.length; j < jj; j += 2) {
                  var index = tokens[j];
                  var code = tokens[j + 1];
                  charToUnicode[index] = code;
                }
                break;

              case '':
                break;

              default:
                if (token[0] >= '0' && token[0] <= '9')
                  token = parseInt(token, 10); // a number
                tokens.push(token);
                token = '';
            }
            switch (octet) {
              case 0x5B:
                // begin list parsing
                tokens.push(beginArrayToken);
                break;
              case 0x5D:
                // collect array items
                var items = [], item;
                while (tokens.length &&
                       (item = tokens.pop()) != beginArrayToken)
                  items.unshift(item);
                tokens.push(items);
                break;
            }
          } else if (octet == 0x3E) {
            if (token.length) {
              if (token.length <= 4) {
                // parsing hex number
                tokens.push(parseInt(token, 16));
                token = '';
              } else {
                // parsing hex UTF-16BE numbers
                var str = [];
                for (var k = 0, kk = token.length; k < kk; k += 4) {
                  var b = parseInt(token.substr(k, 4), 16);
                  if (b <= 0x10) {
                    k += 4;
                    b = (b << 16) | parseInt(token.substr(k, 4), 16);
                    b -= 0x10000;
                    str.push(0xD800 | (b >> 10));
                    str.push(0xDC00 | (b & 0x3FF));
                    break;
                  }
                  str.push(b);
                }
                tokens.push(String.fromCharCode.apply(String, str));
                token = '';
              }
            }
          } else {
            token += String.fromCharCode(octet);
          }
        }
      }
      return charToUnicode;
    },
    readCidToGidMap: function PartialEvaluator_readCidToGidMap(cidToGidStream) {
      // Extract the encoding from the CIDToGIDMap
      var glyphsData = cidToGidStream.getBytes();

      // Set encoding 0 to later verify the font has an encoding
      var result = [];
      for (var j = 0, jj = glyphsData.length; j < jj; j++) {
        var glyphID = (glyphsData[j++] << 8) | glyphsData[j];
        if (glyphID == 0)
          continue;

        var code = j >> 1;
        result[code] = glyphID;
      }
      return result;
    },

    extractWidths: function PartialEvaluator_extractWidths(dict,
                                                   xref,
                                                   descriptor,
                                                   properties) {
      var glyphsWidths = [];
      var defaultWidth = 0;
      if (properties.composite) {
        defaultWidth = dict.get('DW') || 1000;

        var widths = dict.get('W');
        if (widths) {
          var start = 0, end = 0;
          for (var i = 0, ii = widths.length; i < ii; i++) {
            var code = widths[i];
            if (isArray(code)) {
              for (var j = 0, jj = code.length; j < jj; j++)
                glyphsWidths[start++] = code[j];
              start = 0;
            } else if (start) {
              var width = widths[++i];
              for (var j = start; j <= code; j++)
                glyphsWidths[j] = width;
              start = 0;
            } else {
              start = code;
            }
          }
        }
      } else {
        var firstChar = properties.firstChar;
        var widths = dict.get('Widths');
        if (widths) {
          var j = firstChar;
          for (var i = 0, ii = widths.length; i < ii; i++)
            glyphsWidths[j++] = widths[i];
          defaultWidth = parseFloat(descriptor.get('MissingWidth')) || 0;
        } else {
          // Trying get the BaseFont metrics (see comment above).
          var baseFontName = dict.get('BaseFont');
          if (isName(baseFontName)) {
            var metrics = this.getBaseFontMetrics(baseFontName.name);

            glyphsWidths = metrics.widths;
            defaultWidth = metrics.defaultWidth;
          }
        }
      }

      properties.defaultWidth = defaultWidth;
      properties.widths = glyphsWidths;
    },

    getBaseFontMetrics: function PartialEvaluator_getBaseFontMetrics(name) {
      var defaultWidth = 0, widths = [];
      var glyphWidths = Metrics[stdFontMap[name] || name];
      if (isNum(glyphWidths)) {
        defaultWidth = glyphWidths;
      } else {
        widths = glyphWidths;
      }

      return {
        defaultWidth: defaultWidth,
        widths: widths
      };
    },

    translateFont: function PartialEvaluator_translateFont(dict,
                                                           xref,
                                                           resources,
                                                           dependency) {
      var baseDict = dict;
      var type = dict.get('Subtype');
      assertWellFormed(isName(type), 'invalid font Subtype');

      var composite = false;
      if (type.name == 'Type0') {
        // If font is a composite
        //  - get the descendant font
        //  - set the type according to the descendant font
        //  - get the FontDescriptor from the descendant font
        var df = dict.get('DescendantFonts');
        if (!df)
          return null;

        dict = isArray(df) ? xref.fetchIfRef(df[0]) : df;

        type = dict.get('Subtype');
        assertWellFormed(isName(type), 'invalid font Subtype');
        composite = true;
      }
      var maxCharIndex = composite ? 0xFFFF : 0xFF;

      var descriptor = dict.get('FontDescriptor');
      if (!descriptor) {
        if (type.name == 'Type3') {
          // FontDescriptor is only required for Type3 fonts when the document
          // is a tagged pdf. Create a barbebones one to get by.
          descriptor = new Dict();
          descriptor.set('FontName', new Name(type.name));
        } else {
          // Before PDF 1.5 if the font was one of the base 14 fonts, having a
          // FontDescriptor was not required.
          // This case is here for compatibility.
          var baseFontName = dict.get('BaseFont');
          if (!isName(baseFontName))
            return null;

          // Using base font name as a font name.
          baseFontName = baseFontName.name.replace(/[,_]/g, '-');
          var metrics = this.getBaseFontMetrics(baseFontName);

          // Simulating descriptor flags attribute
          var fontNameWoStyle = baseFontName.split('-')[0];
          var flags = (serifFonts[fontNameWoStyle] ||
            (fontNameWoStyle.search(/serif/gi) != -1) ? FontFlags.Serif : 0) |
            (symbolsFonts[fontNameWoStyle] ? FontFlags.Symbolic :
            FontFlags.Nonsymbolic);

          var properties = {
            type: type.name,
            widths: metrics.widths,
            defaultWidth: metrics.defaultWidth,
            flags: flags,
            firstChar: 0,
            lastChar: maxCharIndex
          };
          this.extractDataStructures(dict, dict, xref, properties);

          return {
            name: baseFontName,
            dict: baseDict,
            properties: properties
          };
        }
      }

      // According to the spec if 'FontDescriptor' is declared, 'FirstChar',
      // 'LastChar' and 'Widths' should exist too, but some PDF encoders seem
      // to ignore this rule when a variant of a standart font is used.
      // TODO Fill the width array depending on which of the base font this is
      // a variant.
      var firstChar = dict.get('FirstChar') || 0;
      var lastChar = dict.get('LastChar') || maxCharIndex;
      var fontName = descriptor.get('FontName');
      // Some bad pdf's have a string as the font name.
      if (isString(fontName))
        fontName = new Name(fontName);
      assertWellFormed(isName(fontName), 'invalid font name');

      var fontFile = descriptor.get('FontFile', 'FontFile2', 'FontFile3');
      if (fontFile) {
        if (fontFile.dict) {
          var subtype = fontFile.dict.get('Subtype');
          if (subtype)
            subtype = subtype.name;

          var length1 = fontFile.dict.get('Length1');

          var length2 = fontFile.dict.get('Length2');
        }
      }

      var properties = {
        type: type.name,
        subtype: subtype,
        file: fontFile,
        length1: length1,
        length2: length2,
        composite: composite,
        fixedPitch: false,
        fontMatrix: dict.get('FontMatrix') || IDENTITY_MATRIX,
        firstChar: firstChar || 0,
        lastChar: lastChar || maxCharIndex,
        bbox: descriptor.get('FontBBox'),
        ascent: descriptor.get('Ascent'),
        descent: descriptor.get('Descent'),
        xHeight: descriptor.get('XHeight'),
        capHeight: descriptor.get('CapHeight'),
        flags: descriptor.get('Flags'),
        italicAngle: descriptor.get('ItalicAngle'),
        coded: false
      };
      this.extractWidths(dict, xref, descriptor, properties);
      this.extractDataStructures(dict, baseDict, xref, properties);

      if (type.name === 'Type3') {
        properties.coded = true;
<<<<<<< HEAD
        // read char procs only if dependency is specified
        if (dependency) {
          var charProcs = xref.fetchIfRef(dict.get('CharProcs'));
          var fontResources = xref.fetchIfRef(dict.get('Resources')) ||
            resources;
          properties.resources = fontResources;
          properties.charProcIRQueues = {};
          for (var key in charProcs.map) {
            var glyphStream = xref.fetchIfRef(charProcs.map[key]);
            var queueObj = {};
            properties.charProcIRQueues[key] =
              this.getIRQueue(glyphStream, fontResources, queueObj, dependency);
          }
=======
        var charProcs = dict.get('CharProcs').getAll();
        var fontResources = dict.get('Resources') || resources;
        properties.resources = fontResources;
        properties.charProcOperatorList = {};
        for (var key in charProcs) {
          var glyphStream = charProcs[key];
          properties.charProcOperatorList[key] =
            this.getOperatorList(glyphStream, fontResources, dependency);
>>>>>>> d8235925
        }
      }

      return {
        name: fontName.name,
        dict: baseDict,
        file: fontFile,
        properties: properties
      };
    }
  };

  return PartialEvaluator;
})();

var EvalState = (function EvalStateClosure() {
  function EvalState() {
    // Are soft masks and alpha values shapes or opacities?
    this.alphaIsShape = false;
    this.fontSize = 0;
    this.textMatrix = IDENTITY_MATRIX;
    this.leading = 0;
    // Start of text line (in text coordinates)
    this.lineX = 0;
    this.lineY = 0;
    // Character and word spacing
    this.charSpacing = 0;
    this.wordSpacing = 0;
    this.textHScale = 1;
    // Color spaces
    this.fillColorSpace = null;
    this.strokeColorSpace = null;
  }
  EvalState.prototype = {
  };
  return EvalState;
})();
<|MERGE_RESOLUTION|>--- conflicted
+++ resolved
@@ -925,21 +925,6 @@
 
       if (type.name === 'Type3') {
         properties.coded = true;
-<<<<<<< HEAD
-        // read char procs only if dependency is specified
-        if (dependency) {
-          var charProcs = xref.fetchIfRef(dict.get('CharProcs'));
-          var fontResources = xref.fetchIfRef(dict.get('Resources')) ||
-            resources;
-          properties.resources = fontResources;
-          properties.charProcIRQueues = {};
-          for (var key in charProcs.map) {
-            var glyphStream = xref.fetchIfRef(charProcs.map[key]);
-            var queueObj = {};
-            properties.charProcIRQueues[key] =
-              this.getIRQueue(glyphStream, fontResources, queueObj, dependency);
-          }
-=======
         var charProcs = dict.get('CharProcs').getAll();
         var fontResources = dict.get('Resources') || resources;
         properties.resources = fontResources;
@@ -948,7 +933,6 @@
           var glyphStream = charProcs[key];
           properties.charProcOperatorList[key] =
             this.getOperatorList(glyphStream, fontResources, dependency);
->>>>>>> d8235925
         }
       }
 
